.logo.plover:hover {
  filter: drop-shadow(0 0 2em #61dafb);
}

* {
    margin:0;
    padding:0;
    transition:225ms ease;
    font-synthesis: none;
    text-rendering: optimizeLegibility;
<<<<<<< HEAD
    transition:225ms ease;
    z-index: 0;
=======
>>>>>>> 05b83f42
}

:root {
    font-family: Inter, Avenir, Helvetica, Arial, sans-serif;
    background-color: #222222;
    color: var(--main-light);
    --main-light: #F9F9F9;
    --main-dark: #2F2F35;
    --alert: #B52948;
    --action: #24CFC5;
    --action-dark: #1c42a3;

    --sidebar-short-width: 5rem;
    --sidebar-expanded-width: 13rem;

    -webkit-font-smoothing: antialiased;
    -moz-osx-font-smoothing: grayscale;
    -webkit-text-size-adjust: 100%;

    overscroll-behavior: none;
    overflow: hidden;
<<<<<<< HEAD
=======
    z-index: 0;
>>>>>>> 05b83f42
}

h1 {
    color: var(--main-light);
}<|MERGE_RESOLUTION|>--- conflicted
+++ resolved
@@ -8,11 +8,8 @@
     transition:225ms ease;
     font-synthesis: none;
     text-rendering: optimizeLegibility;
-<<<<<<< HEAD
     transition:225ms ease;
     z-index: 0;
-=======
->>>>>>> 05b83f42
 }
 
 :root {
@@ -34,10 +31,6 @@
 
     overscroll-behavior: none;
     overflow: hidden;
-<<<<<<< HEAD
-=======
-    z-index: 0;
->>>>>>> 05b83f42
 }
 
 h1 {
